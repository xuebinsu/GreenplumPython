--- conflicted
+++ resolved
@@ -53,7 +53,6 @@
         self.max_conn_id += 1
         self.conns[self.max_conn_id] = conn
         return self.max_conn_id
-<<<<<<< HEAD
 
     def close(self, connid):
         if connid in self.conns:
@@ -62,7 +61,7 @@
 
     def list(self):
         return sorted(self.conns.keys())
-=======
+
     def load_table_object(self, table_name, schema=None):
         if not schema:
             db_schema = "public"
@@ -77,4 +76,3 @@
         for i, row in pd_frame.iterrows():
             table_object[row['column_name']] = row['udt_name']
         return table_object
->>>>>>> c56946f1
